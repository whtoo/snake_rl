"""
Defines reinforcement learning agents and the core Experience namedtuple.

This module provides:
- Experience: A namedtuple for storing (state, action, reward, next_state, done) transitions.
- DQNAgent: A base Deep Q-Network agent implementing core DQN logic,
  including epsilon-greedy exploration, model updates, and target network updates.
  It can use either a standard or a prioritized replay buffer.
- RainbowAgent: An advanced DQN agent that inherits from DQNAgent and integrates
  several improvements:
    - Prioritized Experience Replay (via DQNAgent)
    - N-step Learning (using AdaptiveNStepBuffer)
    - Noisy Networks for exploration
    - Distributional Q-learning
    - (Potentially) Experience Augmentation
"""
import numpy as np
import torch
import torch.optim as optim
import time # Ensure time is imported
import random
from collections import namedtuple # deque removed
from .utils import ExperienceAugmenter # Import ExperienceAugmenter

# Import moved buffer classes
from .buffers.replay_buffers import SumTree, ReplayBuffer, PrioritizedReplayBuffer
from .buffers.n_step_buffers import NStepBuffer, AdaptiveNStepBuffer

# Experience namedtuple moved to src.utils

# SumTree class removed, now imported.

# ReplayBuffer class removed, now imported.

# PrioritizedReplayBuffer class removed, now imported.

class DQNAgent:
    """
    DQN智能体
    """
    def __init__(self, model, target_model, env, device,
                 buffer_size=100000, batch_size=32, gamma=0.99,
                 lr=1e-4, epsilon_start=1.0, epsilon_final=0.01,
                 epsilon_decay=10000, target_update=1000,
                 prioritized_replay=False, huber_delta=1.0, grad_clip_norm=1.0):
        
        # 存储优化参数
        self.huber_delta = huber_delta
        self.grad_clip_norm = grad_clip_norm
        self.model = model.to(device)
        self.target_model = target_model.to(device)
        self.target_model.load_state_dict(self.model.state_dict())
        self.target_model.eval()

        self.env = env
        self.device = device
        self.batch_size = batch_size
        self.gamma = gamma
        self.target_update = target_update

        # DIAGNOSTIC: Force standard ReplayBuffer to disable PER
        self.memory = ReplayBuffer(buffer_size)
        self.prioritized_replay = False
        # if prioritized_replay:
        #     # For PrioritizedReplayBuffer, alpha, beta_start, beta_frames are class variables or handled internally
        #     self.memory = PrioritizedReplayBuffer(buffer_size)
        #     self.prioritized_replay = True
        # else:
        #     self.memory = ReplayBuffer(buffer_size)
        #     self.prioritized_replay = False

        self.optimizer = optim.Adam(self.model.parameters(), lr=lr)
        self.epsilon_start = epsilon_start
        self.epsilon_final = epsilon_final
        self.epsilon_decay = epsilon_decay
        self.steps_done = 0 # Tracks total environment interactions via select_action

    def _prepare_batch_for_update(self):
        """Samples a batch from memory and prepares it for model update.

        Handles PER sampling (calculates weights) and standard buffer sampling.
        Moves all tensors to the agent's device.

        Returns:
            tuple: (states, actions, rewards, next_states, dones, weights, update_indices)
                   or None if memory has insufficient samples.
        """
        if len(self.memory) < self.batch_size:
            # print(f"[MEM_TRACE] DQNAgent._prepare_batch_for_update: Not enough samples in memory ({len(self.memory)} < {self.batch_size})")
            return None # Indicates not enough samples

<<<<<<< HEAD
        # print(f"[MEM_TRACE] DQNAgent._prepare_batch_for_update: Before self.memory.sample()")
        if isinstance(self.memory, PrioritizedReplayBuffer):
            states, actions, rewards, next_states, dones, tree_indices, weights_tensor = self.memory.sample(self.batch_size)
            # print(f"[MEM_TRACE] DQNAgent._prepare_batch_for_update: After PER self.memory.sample()")
            weights = weights_tensor.to(self.device)
            update_indices = tree_indices
        else:
            states, actions, rewards, next_states, dones = self.memory.sample(self.batch_size)
            # print(f"[MEM_TRACE] DQNAgent._prepare_batch_for_update: After standard self.memory.sample()")
            update_indices = None
            weights = torch.ones_like(rewards).to(self.device) # Ensure weights is defined and on device
=======
        # DIAGNOSTIC: Simplified for standard ReplayBuffer
        states, actions, rewards, next_states, dones = self.memory.sample(self.batch_size)
        update_indices = None # No tree_indices for standard buffer
        weights = torch.ones_like(rewards).to(self.device) # Uniform weights

        # if isinstance(self.memory, PrioritizedReplayBuffer):
        #     states, actions, rewards, next_states, dones, tree_indices, weights_tensor = self.memory.sample(self.batch_size)
        #     weights = weights_tensor.to(self.device)
        #     update_indices = tree_indices
        # else:
        #     states, actions, rewards, next_states, dones = self.memory.sample(self.batch_size)
        #     update_indices = None
        #     weights = torch.ones_like(rewards).to(self.device) # Ensure weights is defined and on device
>>>>>>> b4a23eab

        # print(f"[MEM_TRACE] DQNAgent._prepare_batch_for_update: Before moving batch to device: {self.device}")
        states = states.to(self.device)
        actions = actions.to(self.device)
        rewards = rewards.to(self.device)
        next_states = next_states.to(self.device)
        dones = dones.to(self.device)
        # print(f"[MEM_TRACE] DQNAgent._prepare_batch_for_update: After moving batch to device")

        return states, actions, rewards, next_states, dones, weights, update_indices

    def select_action(self, state, evaluate=False):
        epsilon = self.epsilon_final + (self.epsilon_start - self.epsilon_final) * \
                 np.exp(-1. * self.steps_done / self.epsilon_decay)
        self.steps_done += 1
        if evaluate or random.random() > epsilon:
            with torch.no_grad():
                state_tensor = torch.FloatTensor(state).unsqueeze(0).to(self.device)
                q_values = self.model(state_tensor)
                return q_values.max(1)[1].item()
        else:
            return random.randrange(self.env.action_space.n)

    def update_model(self): # Signature reverted
        # print(f"[MEM_TRACE] DQNAgent.update_model: Start")
        prepared_batch = self._prepare_batch_for_update()
        if prepared_batch is None:
            # print(f"[MEM_TRACE] DQNAgent.update_model: prepared_batch is None, returning 0.0")
            return 0.0
        states, actions, rewards, next_states, dones, weights, update_indices = prepared_batch

        q_values = self.model(states).gather(1, actions)

        with torch.no_grad():
            next_q_values_model = self.model(next_states)
            next_actions = next_q_values_model.max(1)[1].unsqueeze(1)
            next_q_values_target = self.target_model(next_states).gather(1, next_actions)
            target_q_values = rewards + (1 - dones) * self.gamma * next_q_values_target

        td_errors = torch.abs(q_values - target_q_values)
        loss = (td_errors * weights).mean() # td_errors needs to be [batch_size, 1] like weights. Weights are now ones.

        # DIAGNOSTIC: PER is disabled, so no priority updates
        # if isinstance(self.memory, PrioritizedReplayBuffer) and update_indices is not None:
        #     # Pass raw TD errors (detached from graph, on CPU)
        #     td_errors_numpy = td_errors.detach().cpu().numpy().flatten()
        #     self.memory.update_priorities(update_indices, td_errors_numpy)

        # print(f"[MEM_TRACE] DQNAgent.update_model: Loss calculated: {loss.item()}, before optimizer step")

        self.optimizer.zero_grad()
        loss.backward()
        # 使用更严格的梯度裁剪以提高训练稳定性
        grad_clip_norm = getattr(self, 'grad_clip_norm', 1.0)
        torch.nn.utils.clip_grad_norm_(self.model.parameters(), grad_clip_norm)
        self.optimizer.step()

        # print(f"[MEM_TRACE] DQNAgent.update_model: End, loss={loss.item() if hasattr(loss, 'item') else loss}")
        return loss.item()

    def update_target_model(self):
        # print(f"[MEM_TRACE] DQNAgent.update_target_model: Updating target model")
        self.target_model.load_state_dict(self.model.state_dict())

    def save_model(self, path):
        torch.save({
            'model_state_dict': self.model.state_dict(),
            'target_model_state_dict': self.target_model.state_dict(),
            'optimizer_state_dict': self.optimizer.state_dict(),
            'steps_done': self.steps_done
        }, path)

    def load_model(self, path):
        checkpoint = torch.load(path, weights_only=False)
        try:
            self.model.load_state_dict(checkpoint['model_state_dict'])
        except RuntimeError as e:
            if "Missing key(s)" in str(e) or "Unexpected key(s)" in str(e):
                print(f"⚠️ 模型结构不完全匹配，使用兼容模式加载: {e}")
                self.model.load_state_dict(checkpoint['model_state_dict'], strict=False)
            else:
                raise e
        try:
            self.target_model.load_state_dict(checkpoint['target_model_state_dict'])
        except RuntimeError as e:
            if "Missing key(s)" in str(e) or "Unexpected key(s)" in str(e):
                print(f"⚠️ 目标模型结构不完全匹配，使用兼容模式加载")
                self.target_model.load_state_dict(checkpoint['target_model_state_dict'], strict=False)
            else:
                raise e
        if 'optimizer_state_dict' in checkpoint:
            try:
                self.optimizer.load_state_dict(checkpoint['optimizer_state_dict'])
            except Exception as e:
                print(f"⚠️ 优化器状态加载失败，将使用默认状态: {e}")
        if 'steps_done' in checkpoint:
            self.steps_done = checkpoint['steps_done']
        else:
            print("⚠️ 检查点中未找到steps_done，使用默认值0")
            self.steps_done = 0

# NStepBuffer class removed, now imported.

# AdaptiveNStepBuffer class removed, now imported.

class RainbowAgent(DQNAgent):
    """
    Rainbow DQN智能体
    集成了所有Rainbow组件：Double DQN, Dueling DQN, Prioritized Replay,
    Multi-step Learning, Noisy Networks, Distributional DQN
    """
    def __init__(self, model, target_model, env, device,
                 base_n_step=3, max_n_step=10,       # Renamed n_step to base_n_step, added max_n_step
                 adapt_n_step_freq=1000,      # Frequency to call adapt_n_step
                 td_error_threshold_low=0.1,  # Thresholds for N-step adaptation
                 td_error_threshold_high=0.5,
                 augmentation_config=None,    # For Experience Augmentation
                 use_noisy=True, use_distributional=False,
                 n_atoms=51, v_min=-10, v_max=10, 
                 huber_delta=1.0, grad_clip_norm=1.0, **kwargs): # 添加优化参数
        if use_noisy:
            kwargs['epsilon_start'] = 0.0
            kwargs['epsilon_final'] = 0.0
            kwargs['epsilon_decay'] = 1
        if 'prioritized_replay' not in kwargs:
            kwargs['prioritized_replay'] = True

        # Remove Rainbow-specific arguments from kwargs if they were passed,
        # especially the legacy 'n_step' which causes TypeError in DQNAgent.
        # Named parameters in RainbowAgent's signature (like base_n_step, use_noisy)
        # are handled by Python and won't be in kwargs if passed correctly.
        # This primarily handles unexpected/legacy params passed via **kwargs.
        kwargs.pop('n_step', None)
        kwargs.pop('base_n_step', None) # Also remove if passed via kwargs instead of named param
        kwargs.pop('max_n_step', None)  # Also remove if passed via kwargs
        kwargs.pop('adapt_n_step_freq', None)
        kwargs.pop('td_error_threshold_low', None)
        kwargs.pop('td_error_threshold_high', None)
        kwargs.pop('augmentation_config', None)
        # use_noisy, use_distributional, n_atoms, v_min, v_max are named params,
        # but if they were also in kwargs, good to remove.
        # However, use_noisy modifies other kwargs, so care is needed.
        # The main offender is 'n_step'. For others, relying on them being named params.
        # If use_noisy was in kwargs, it would be an issue for the logic below.
        # For now, just ensuring 'n_step' is gone is the primary fix for the TypeError.


        super().__init__(model, target_model, env, device, **kwargs)

        # 存储优化参数
        self.huber_delta = huber_delta
        self.grad_clip_norm = grad_clip_norm
        
        # self.n_step (from parent DQNAgent or original kwargs) is not used directly by AdaptiveNStepBuffer
        # base_n_step is now the explicit parameter for the initial/minimum N.
        self.use_noisy = use_noisy
        self.use_distributional = use_distributional
        self.n_atoms = n_atoms
        self.v_min = v_min
        self.v_max = v_max

        self.n_step_buffer = AdaptiveNStepBuffer(
            base_n_step=base_n_step,
            max_n_step=max_n_step,
            gamma=self.gamma, # DQNAgent sets self.gamma
            td_error_threshold_low=td_error_threshold_low,
            td_error_threshold_high=td_error_threshold_high
            # n_step_increment and n_step_decrement use defaults in AdaptiveNStepBuffer
        )
        self.adapt_n_step_freq = adapt_n_step_freq
        self._rainbow_training_updates_count = 0 # Retained for adapt_n_step_freq logic

        if augmentation_config:
            self.augmenter = ExperienceAugmenter(augmentation_config)
            print("Experience Augmentation enabled.")
        else:
            self.augmenter = None

        if use_distributional:
            self.delta_z = (v_max - v_min) / (n_atoms - 1)
            self.support = torch.linspace(v_min, v_max, n_atoms).to(device)

    def select_action(self, state, evaluate=False):
        if self.use_noisy:
            with torch.no_grad():
                state_tensor = torch.FloatTensor(state).unsqueeze(0).to(self.device)
                if self.use_distributional:
                    dist = self.model(state_tensor)
                    q_values = (dist * self.support).sum(2)
                else:
                    q_values = self.model(state_tensor)
                return q_values.max(1)[1].item()
        else:
            return super().select_action(state, evaluate)

    def store_experience(self, state, action, reward, next_state, done):
        # Augment experience if augmenter is enabled
        current_state, current_action, current_reward, current_next_state, current_done = state, action, reward, next_state, done
        if self.augmenter:
            # Assuming augment returns the full tuple, but we only use augmented states for now
            # And we are careful not to modify original action, reward, done for this specific stored experience
            aug_s, _, _, aug_ns, _ = self.augmenter.augment(state, action, reward, next_state, done)
            current_state, current_next_state = aug_s, aug_ns
            # print("DEBUG: Augmented state stored.") # For debugging

        # Ensure states are NumPy arrays on CPU before storing in buffers
        if isinstance(current_state, torch.Tensor):
            current_state = current_state.cpu().numpy()
        elif not isinstance(current_state, np.ndarray): # Ensure it's an ndarray if not a tensor
            current_state = np.asarray(current_state)

        if current_next_state is not None: # next_state can be None
            if isinstance(current_next_state, torch.Tensor):
                current_next_state = current_next_state.cpu().numpy()
            elif not isinstance(current_next_state, np.ndarray): # Ensure it's an ndarray if not a tensor
                current_next_state = np.asarray(current_next_state)

        # Diagnostic print for state dtypes and ensure uint8
        # print(f"Storing state dtype: {current_state.dtype}, next_state dtype: {current_next_state.dtype if current_next_state is not None else 'None'}")
        if current_state.dtype != np.uint8:
            # print(f"Converting state from {current_state.dtype} to uint8")
            current_state = current_state.astype(np.uint8)
        if current_next_state is not None and current_next_state.dtype != np.uint8:
            # print(f"Converting next_state from {current_next_state.dtype} to uint8")
            current_next_state = current_next_state.astype(np.uint8)

        n_step_exp = self.n_step_buffer.add(current_state, current_action, current_reward, current_next_state, current_done)
        if n_step_exp is not None:
            self.memory.push(n_step_exp.state, n_step_exp.action, n_step_exp.reward, n_step_exp.next_state, n_step_exp.done)
        if done:
            remaining_exps = self.n_step_buffer.get_last_n_step()
            for exp in remaining_exps:
                self.memory.push(exp.state, exp.action, exp.reward, exp.next_state, exp.done)
            self.n_step_buffer.reset()

    def update_model(self): # Signature reverted
        prepared_batch = super()._prepare_batch_for_update()
        if prepared_batch is None:
            return 0.0
        states, actions, rewards, next_states, dones, weights, update_indices = prepared_batch

        if self.use_noisy:
            if hasattr(self.model, 'sample_noise'): self.model.sample_noise()
            if hasattr(self.target_model, 'sample_noise'): self.target_model.sample_noise()

        # Loss calculation uses self.n_step_buffer.current_n_step for discounting Q(s',a')
        if self.use_distributional:
            loss = self._compute_distributional_loss(states, actions, rewards, next_states, dones, weights)
        else:
            loss = self._compute_standard_loss(states, actions, rewards, next_states, dones, weights)

        # Calculate TD errors for PER update and N-step adaptation
        # print(f"[MEM_TRACE] RainbowAgent.update_model: Before _calculate_n_step_td_errors")
        td_errors_numpy = self._calculate_n_step_td_errors(states, actions, rewards, next_states, dones)
        # print(f"[MEM_TRACE] RainbowAgent.update_model: After _calculate_n_step_td_errors, td_errors_numpy shape: {td_errors_numpy.shape if td_errors_numpy is not None else 'None'}")

        # Update PER priorities if applicable
        if isinstance(self.memory, PrioritizedReplayBuffer) and update_indices is not None and td_errors_numpy is not None:
            self.memory.update_priorities(update_indices, td_errors_numpy)

        # Record TD errors for N-step adaptation
        if td_errors_numpy is not None: # Ensure td_errors were computed
            # print(f"[MEM_TRACE] RainbowAgent.update_model: Before n_step_buffer.record_td_error")
            self.n_step_buffer.record_td_error(np.mean(td_errors_numpy))
            # print(f"[MEM_TRACE] RainbowAgent.update_model: After n_step_buffer.record_td_error")

        # print(f"[MEM_TRACE] RainbowAgent.update_model: Loss calculated: {loss.item()}, before optimizer step (Rainbow override)") # Matches DQNAgent log point
        self.optimizer.zero_grad()
        loss.backward()
        # 使用更严格的梯度裁剪以提高训练稳定性
        grad_clip_norm = getattr(self, 'grad_clip_norm', 1.0)
        torch.nn.utils.clip_grad_norm_(self.model.parameters(), grad_clip_norm)
        self.optimizer.step()

        self._rainbow_training_updates_count += 1 # Increment Rainbow specific counter

        if self._rainbow_training_updates_count > 0 and self._rainbow_training_updates_count % self.adapt_n_step_freq == 0: # Use the same counter for n-step adaptation frequency
            # print(f"[MEM_TRACE] RainbowAgent.update_model: Before n_step_buffer.adapt_n_step(), updates_count: {self._rainbow_training_updates_count}")
            self.n_step_buffer.adapt_n_step()
            # print(f"[MEM_TRACE] RainbowAgent.update_model: After n_step_buffer.adapt_n_step()")

        # print(f"[MEM_TRACE] RainbowAgent.update_model: End, loss={loss.item()}") # Matches DQNAgent log point
        return loss.item()

    def _calculate_n_step_td_errors(self, states, actions, rewards, next_states, dones):
        """Calculates N-step TD errors for experiences after a model update.

        This is used for updating PrioritizedReplayBuffer priorities and for
        AdaptiveNStepBuffer to adjust N. The rewards here are N-step rewards,
        and gamma is applied for self.n_step_buffer.current_n_step.

        Args:
            states: Batch of current states.
            actions: Batch of actions taken.
            rewards: Batch of N-step rewards received.
            next_states: Batch of N-step next states.
            dones: Batch of N-step done flags.

        Returns:
            np.ndarray: Flattened array of absolute TD errors.
        """
        with torch.no_grad(): # All calculations for TD error should not affect gradients
            if self.use_distributional:
                # For distributional, TD error is often |E[Q(s,a)] - (r + gamma^N * E[Q(s',a')])|
                # Re-calculate current Qs expected value for selected actions
                current_dist_probs_model = self.model(states)
                current_q_selected_dist_probs = current_dist_probs_model.gather(1, actions.unsqueeze(2).expand(-1, -1, self.n_atoms)).squeeze(1)
                current_q_selected_expected = (current_q_selected_dist_probs * self.support.unsqueeze(0)).sum(1, keepdim=True)

                # Re-calculate target Qs expected value (Double DQN style for action selection)
                next_dist_probs_model = self.model(next_states)
                next_q_values_model = (next_dist_probs_model * self.support.unsqueeze(0)).sum(2)
                next_actions = next_q_values_model.max(1)[1].unsqueeze(1)

                next_dist_probs_target_net = self.target_model(next_states)
                next_best_dist_target_net = next_dist_probs_target_net.gather(1, next_actions.unsqueeze(2).expand(-1, -1, self.n_atoms)).squeeze(1)
                next_q_max_expected = (next_best_dist_target_net * self.support.unsqueeze(0)).sum(1, keepdim=True)

                target_q_for_td_error = rewards + (1 - dones) * (self.gamma ** self.n_step_buffer.current_n_step) * next_q_max_expected
                td_errors_tensor = torch.abs(current_q_selected_expected - target_q_for_td_error)
            else: # Standard DQN
                current_q_model_vals = self.model(states).gather(1, actions)

                next_q_values_model = self.model(next_states)
                next_actions = next_q_values_model.max(1)[1].unsqueeze(1)
                next_q_target_net = self.target_model(next_states).gather(1, next_actions)

                target_q_for_td_error = rewards + (1 - dones) * (self.gamma ** self.n_step_buffer.current_n_step) * next_q_target_net
                td_errors_tensor = torch.abs(current_q_model_vals - target_q_for_td_error)

            return td_errors_tensor.detach().cpu().numpy().flatten()

    def _compute_standard_loss(self, states, actions, rewards, next_states, dones, weights):
        q_values = self.model(states).gather(1, actions)
        with torch.no_grad():
            next_q_values_model = self.model(next_states)
            next_actions = next_q_values_model.max(1)[1].unsqueeze(1)
            next_q_values_target = self.target_model(next_states).gather(1, next_actions)
            # Use current_n_step from adaptive buffer for discounting future rewards
            target_q_values = rewards + (1 - dones) * (self.gamma ** self.n_step_buffer.current_n_step) * next_q_values_target
        
        td_errors = q_values - target_q_values
        
        # 使用 Huber Loss 替代 MAE，对异常值更鲁棒
        huber_delta = getattr(self, 'huber_delta', 1.0)
        abs_td_errors = torch.abs(td_errors)
        
        # Huber Loss: 当误差小于delta时使用平方损失，大于delta时使用线性损失
        huber_loss = torch.where(
            abs_td_errors <= huber_delta,
            0.5 * td_errors.pow(2),
            huber_delta * (abs_td_errors - 0.5 * huber_delta)
        )
        
        loss = (huber_loss * weights).mean()
        return loss

    def _compute_distributional_loss(self, states, actions, rewards, next_states, dones, weights):
        batch_size = states.size(0)
        current_dist_probs = self.model(states)
        current_probs_selected = current_dist_probs.gather(1, actions.unsqueeze(2).expand(-1, -1, self.n_atoms)).squeeze(1)
        current_log_probs_selected = current_probs_selected.log()

        with torch.no_grad():
            next_dist_probs_model = self.model(next_states)
            next_q_values_model = (next_dist_probs_model * self.support.unsqueeze(0)).sum(2)
            next_actions = next_q_values_model.max(1)[1]

            next_dist_probs_target_net = self.target_model(next_states)
            next_dist_target = next_dist_probs_target_net.gather(1, next_actions.unsqueeze(1).unsqueeze(2).expand(-1, -1, self.n_atoms)).squeeze(1)

            rewards_exp = rewards.expand(-1, self.n_atoms)
            dones_exp = dones.expand(-1, self.n_atoms)
            support_exp = self.support.expand(batch_size, -1)

            # Use current_n_step from adaptive buffer for discounting future rewards
            target_support = rewards_exp + (1 - dones_exp) * (self.gamma ** self.n_step_buffer.current_n_step) * support_exp
            target_support = target_support.clamp(self.v_min, self.v_max)

            b = (target_support - self.v_min) / self.delta_z
            lower_indices = b.floor().long()
            upper_indices = b.ceil().long()

            eq_mask = (lower_indices == upper_indices)
            ne_mask = ~eq_mask

            target_dist = torch.zeros_like(next_dist_target, device=self.device)

            m_l_contrib = next_dist_target * (upper_indices.float() - b)
            m_u_contrib = next_dist_target * (b - lower_indices.float())

            m_l_contrib_ne = torch.where(ne_mask, m_l_contrib, torch.zeros_like(m_l_contrib))
            m_u_contrib_ne = torch.where(ne_mask, m_u_contrib, torch.zeros_like(m_u_contrib))

            target_dist.scatter_add_(1, lower_indices.clamp(0, self.n_atoms -1) , m_l_contrib_ne)
            target_dist.scatter_add_(1, upper_indices.clamp(0, self.n_atoms -1), m_u_contrib_ne)

            if eq_mask.any():
                src_eq = torch.where(eq_mask, next_dist_target, torch.zeros_like(next_dist_target))
                target_dist.scatter_add_(1, lower_indices.clamp(0, self.n_atoms -1), src_eq)

        loss = -(target_dist * current_log_probs_selected).sum(1)
        loss = (loss * weights.squeeze()).mean()
        return loss<|MERGE_RESOLUTION|>--- conflicted
+++ resolved
@@ -89,41 +89,26 @@
             # print(f"[MEM_TRACE] DQNAgent._prepare_batch_for_update: Not enough samples in memory ({len(self.memory)} < {self.batch_size})")
             return None # Indicates not enough samples
 
-<<<<<<< HEAD
-        # print(f"[MEM_TRACE] DQNAgent._prepare_batch_for_update: Before self.memory.sample()")
+        print(f"[MEM_TRACE] DQNAgent._prepare_batch_for_update: Before self.memory.sample()")
         if isinstance(self.memory, PrioritizedReplayBuffer):
             states, actions, rewards, next_states, dones, tree_indices, weights_tensor = self.memory.sample(self.batch_size)
-            # print(f"[MEM_TRACE] DQNAgent._prepare_batch_for_update: After PER self.memory.sample()")
+            print(f"[MEM_TRACE] DQNAgent._prepare_batch_for_update: After PER self.memory.sample()")
             weights = weights_tensor.to(self.device)
             update_indices = tree_indices
         else:
             states, actions, rewards, next_states, dones = self.memory.sample(self.batch_size)
-            # print(f"[MEM_TRACE] DQNAgent._prepare_batch_for_update: After standard self.memory.sample()")
+            print(f"[MEM_TRACE] DQNAgent._prepare_batch_for_update: After standard self.memory.sample()")
             update_indices = None
             weights = torch.ones_like(rewards).to(self.device) # Ensure weights is defined and on device
-=======
-        # DIAGNOSTIC: Simplified for standard ReplayBuffer
-        states, actions, rewards, next_states, dones = self.memory.sample(self.batch_size)
-        update_indices = None # No tree_indices for standard buffer
-        weights = torch.ones_like(rewards).to(self.device) # Uniform weights
-
-        # if isinstance(self.memory, PrioritizedReplayBuffer):
-        #     states, actions, rewards, next_states, dones, tree_indices, weights_tensor = self.memory.sample(self.batch_size)
-        #     weights = weights_tensor.to(self.device)
-        #     update_indices = tree_indices
-        # else:
-        #     states, actions, rewards, next_states, dones = self.memory.sample(self.batch_size)
-        #     update_indices = None
-        #     weights = torch.ones_like(rewards).to(self.device) # Ensure weights is defined and on device
->>>>>>> b4a23eab
-
-        # print(f"[MEM_TRACE] DQNAgent._prepare_batch_for_update: Before moving batch to device: {self.device}")
+
+
+        print(f"[MEM_TRACE] DQNAgent._prepare_batch_for_update: Before moving batch to device: {self.device}")
         states = states.to(self.device)
         actions = actions.to(self.device)
         rewards = rewards.to(self.device)
         next_states = next_states.to(self.device)
         dones = dones.to(self.device)
-        # print(f"[MEM_TRACE] DQNAgent._prepare_batch_for_update: After moving batch to device")
+        print(f"[MEM_TRACE] DQNAgent._prepare_batch_for_update: After moving batch to device")
 
         return states, actions, rewards, next_states, dones, weights, update_indices
 
@@ -140,10 +125,10 @@
             return random.randrange(self.env.action_space.n)
 
     def update_model(self): # Signature reverted
-        # print(f"[MEM_TRACE] DQNAgent.update_model: Start")
+        print(f"[MEM_TRACE] DQNAgent.update_model: Start")
         prepared_batch = self._prepare_batch_for_update()
         if prepared_batch is None:
-            # print(f"[MEM_TRACE] DQNAgent.update_model: prepared_batch is None, returning 0.0")
+            print(f"[MEM_TRACE] DQNAgent.update_model: prepared_batch is None, returning 0.0")
             return 0.0
         states, actions, rewards, next_states, dones, weights, update_indices = prepared_batch
 
